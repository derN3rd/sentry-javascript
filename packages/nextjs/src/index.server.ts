import { Carrier, getHubFromCarrier, getMainCarrier } from '@sentry/hub';
import { RewriteFrames } from '@sentry/integrations';
<<<<<<< HEAD
import { buildMetadata, configureScope, getCurrentHub, init as nodeInit, Integrations } from '@sentry/node';
=======
import { configureScope, getCurrentHub, init as nodeInit, Integrations } from '@sentry/node';
import { hasTracingEnabled } from '@sentry/tracing';
>>>>>>> 3f3c75b6
import { Event } from '@sentry/types';
import { escapeStringForRegex, logger } from '@sentry/utils';
import * as domainModule from 'domain';
import * as path from 'path';

<<<<<<< HEAD
import { NEXTJS_PACKAGE_NAME, NODE_PACKAGE_NAME } from './constants';
import { instrumentServer } from './utils/instrumentServer';
=======
import { buildMetadata } from './utils/metadata';
>>>>>>> 3f3c75b6
import { NextjsOptions } from './utils/nextjsOptions';
import { addIntegration } from './utils/userIntegrations';

export * from '@sentry/node';

// Here we want to make sure to only include what doesn't have browser specifics
// because or SSR of next.js we can only use this.
export { ErrorBoundary, withErrorBoundary } from '@sentry/react';

type GlobalWithDistDir = typeof global & { __rewriteFramesDistDir__: string };
const domain = domainModule as typeof domainModule & { active: (domainModule.Domain & Carrier) | null };

// During build, the main process is invoked by
//   `node next build`
// and child processes are invoked as
//   `node <path>/node_modules/jest-worker/build/workers/processChild.js`,
// whereas at runtime the process is invoked as
//   `node next start`
// or
//   `node /var/runtime/index.js`.
const isBuild = new RegExp('build').test(process.argv.toString());
const isVercel = !!process.env.VERCEL;

/** Inits the Sentry NextJS SDK on node. */
export function init(options: NextjsOptions): void {
  if (options.debug) {
    logger.enable();
  }

  logger.log('Initializing SDK...');

  if (sdkAlreadyInitialized()) {
    logger.log('SDK already initialized');
    return;
  }

<<<<<<< HEAD
  buildMetadata(options, NEXTJS_PACKAGE_NAME, [NEXTJS_PACKAGE_NAME, NODE_PACKAGE_NAME]);
=======
  buildMetadata(options, ['nextjs', 'node']);
>>>>>>> 3f3c75b6
  options.environment = options.environment || process.env.NODE_ENV;
  addServerIntegrations(options);
  // Right now we only capture frontend sessions for Next.js
  options.autoSessionTracking = false;

  // In an ideal world, this init function would be called before any requests are handled. That way, every domain we
  // use to wrap a request would inherit its scope and client from the global hub. In practice, however, handling the
  // first request is what causes us to initialize the SDK, as the init code is injected into `_app` and all API route
  // handlers, and those are only accessed in the course of handling a request. As a result, we're already in a domain
  // when `init` is called. In order to compensate for this and mimic the ideal world scenario, we stash the active
  // domain, run `init` as normal, and then restore the domain afterwards, copying over data from the main hub as if we
  // really were inheriting.
  const activeDomain = domain.active;
  domain.active = null;

  nodeInit(options);

  configureScope(scope => {
    scope.setTag('runtime', 'node');
    if (isVercel) {
      scope.setTag('vercel', true);
    }

    scope.addEventProcessor(filterTransactions);
  });

  if (activeDomain) {
    const globalHub = getHubFromCarrier(getMainCarrier());
    const domainHub = getHubFromCarrier(activeDomain);

    // apply the changes made by `nodeInit` to the domain's hub also
    domainHub.bindClient(globalHub.getClient());
    domainHub.getScope()?.update(globalHub.getScope());
    // `scope.update()` doesn’t copy over event processors, so we have to add it manually
    domainHub.getScope()?.addEventProcessor(filterTransactions);

    // restore the domain hub as the current one
    domain.active = activeDomain;
  }

  logger.log('SDK successfully initialized');
}

function sdkAlreadyInitialized(): boolean {
  const hub = getCurrentHub();
  return !!hub.getClient();
}

function addServerIntegrations(options: NextjsOptions): void {
  // This value is injected at build time, based on the output directory specified in the build config
  const distDirName = (global as GlobalWithDistDir).__rewriteFramesDistDir__ || '.next';
  // nextjs always puts the build directory at the project root level, which is also where you run `next start` from, so
  // we can read in the project directory from the currently running process
  const distDirAbsPath = path.resolve(process.cwd(), distDirName);
  const SOURCEMAP_FILENAME_REGEX = new RegExp(escapeStringForRegex(distDirAbsPath));

  const defaultRewriteFramesIntegration = new RewriteFrames({
    iteratee: frame => {
      frame.filename = frame.filename?.replace(SOURCEMAP_FILENAME_REGEX, 'app:///_next');
      return frame;
    },
  });

  if (options.integrations) {
    options.integrations = addIntegration(defaultRewriteFramesIntegration, options.integrations);
  } else {
    options.integrations = [defaultRewriteFramesIntegration];
  }

  if (hasTracingEnabled(options)) {
    const defaultHttpTracingIntegration = new Integrations.Http({ tracing: true });
    options.integrations = addIntegration(defaultHttpTracingIntegration, options.integrations, {
      Http: { keyPath: '_tracing', value: true },
    });
  }
}

function filterTransactions(event: Event): Event | null {
  return event.type === 'transaction' && event.transaction === '/404' ? null : event;
}

export { withSentryConfig } from './config';
export { withSentry } from './utils/withSentry';

// Wrap various server methods to enable error monitoring and tracing. (Note: This only happens for non-Vercel
// deployments, because the current method of doing the wrapping a) crashes Next 12 apps deployed to Vercel and
// b) doesn't work on those apps anyway. We also don't do it during build, because there's no server running in that
// phase.)
if (!isVercel && !isBuild) {
  // Dynamically require the file because even importing from it causes Next 12 to crash on Vercel.
  // In environments where the JS file doesn't exist, such as testing, import the TS file.
  try {
    // eslint-disable-next-line @typescript-eslint/no-var-requires
    const { instrumentServer } = require('./utils/instrumentServer.js');
    instrumentServer();
  } catch {
    try {
      // eslint-disable-next-line @typescript-eslint/no-var-requires
      const { instrumentServer } = require('./utils/instrumentServer.ts');
      instrumentServer();
    } catch {
      // Server not instrumented. Not adding logs to avoid noise.
    }
  }
}<|MERGE_RESOLUTION|>--- conflicted
+++ resolved
@@ -1,22 +1,13 @@
 import { Carrier, getHubFromCarrier, getMainCarrier } from '@sentry/hub';
 import { RewriteFrames } from '@sentry/integrations';
-<<<<<<< HEAD
 import { buildMetadata, configureScope, getCurrentHub, init as nodeInit, Integrations } from '@sentry/node';
-=======
-import { configureScope, getCurrentHub, init as nodeInit, Integrations } from '@sentry/node';
 import { hasTracingEnabled } from '@sentry/tracing';
->>>>>>> 3f3c75b6
 import { Event } from '@sentry/types';
 import { escapeStringForRegex, logger } from '@sentry/utils';
 import * as domainModule from 'domain';
 import * as path from 'path';
 
-<<<<<<< HEAD
 import { NEXTJS_PACKAGE_NAME, NODE_PACKAGE_NAME } from './constants';
-import { instrumentServer } from './utils/instrumentServer';
-=======
-import { buildMetadata } from './utils/metadata';
->>>>>>> 3f3c75b6
 import { NextjsOptions } from './utils/nextjsOptions';
 import { addIntegration } from './utils/userIntegrations';
 
@@ -53,11 +44,7 @@
     return;
   }
 
-<<<<<<< HEAD
   buildMetadata(options, NEXTJS_PACKAGE_NAME, [NEXTJS_PACKAGE_NAME, NODE_PACKAGE_NAME]);
-=======
-  buildMetadata(options, ['nextjs', 'node']);
->>>>>>> 3f3c75b6
   options.environment = options.environment || process.env.NODE_ENV;
   addServerIntegrations(options);
   // Right now we only capture frontend sessions for Next.js
