var utils = require('./utils');
var url = require('url');

module.exports.parseText = function parseText(message, kwargs) {
    kwargs = kwargs || {};
    kwargs['message'] = message;
    return kwargs;
};

module.exports.parseError = function parseError(err, kwargs, cb) {
    err.stack; // Error.prepareStackTrace is only called when stack is accessed, so access it
    utils.parseStack(err.structuredStackTrace, function(frames) {
        kwargs['message'] = err.name + ': ' + (err.message || '<no message>');
        kwargs['sentry.interfaces.Exception'] = {
            type: err.name,
            value:err.message
        };
        kwargs['sentry.interfaces.Stacktrace'] = {frames: frames};
<<<<<<< HEAD
=======

        for (var n = 0, l = frames.length; n < l; n++) {
            if (frames[n].in_app) {
                kwargs['culprit'] = frames[n].function;
                break;
            }
        }

>>>>>>> efc50e6a
        cb(kwargs);
    });
};

module.exports.parseQuery = function parseQuery(query, engine, kwargs) {
    kwargs = kwargs || {};
    kwargs['message'] = query;
    kwargs['sentry.interfaces.Query'] = {
        query: query,
        engine: engine
    };
    return kwargs;
};

module.exports.parseRequest = function parseRequest(req, kwargs) {
    kwargs = kwargs || {};
    kwargs['sentry.interfaces.Http'] = {
        method: req.method,
        query_string: url.parse(req.url).query,
        headers: req.headers,
        cookies: req.cookies || '<unavailable: use cookieParser middleware>',
        data: req.body || '<unavailable: use bodyParser middleware>',
        url: (function build_absolute_url() {
            var protocol = req.socket.encrypted ? 'https' : 'http',
                host = req.headers.host || '<no host>';
            return protocol+'://'+host+req.url;
        }()),
        env: process.env
    };
    return kwargs;
};<|MERGE_RESOLUTION|>--- conflicted
+++ resolved
@@ -16,8 +16,6 @@
             value:err.message
         };
         kwargs['sentry.interfaces.Stacktrace'] = {frames: frames};
-<<<<<<< HEAD
-=======
 
         for (var n = 0, l = frames.length; n < l; n++) {
             if (frames[n].in_app) {
@@ -26,7 +24,6 @@
             }
         }
 
->>>>>>> efc50e6a
         cb(kwargs);
     });
 };
